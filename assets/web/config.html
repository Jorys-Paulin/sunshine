<<<<<<< HEAD
<main role="main" id="app">
    <div class="container-parent bg-light">
        <div class="container py-3">
            <h1 class="mb-0">Configuration</h1>
        </div>
    </div>
    <div class="container-parent">
        <div class="container py-3">
            <div class="form mb-3" v-if="config">
                <!--Header-->
                <ul class="nav nav-tabs">
                    <li class="nav-item" v-for="tab in tabs" :key="tab.id">
                        <a class="nav-link" :class="{'active': tab.id === currentTab}" href="#"
                            @click="currentTab = tab.id">{{tab.name}}</a>
                    </li>
                </ul>
                <!--General Tab-->
                <div v-if="currentTab === 'general'" class="config-page">
                    <!--Sunshine Name-->
                    <div class="mb-3">
                        <label for="sunshine_name" class="form-label">Sunshine Name</label>
                        <input type="text" class="form-control" id="sunshine_name" placeholder="Sunshine"
                            v-model="config.sunshine_name">
                        <div class="form-text">The name displayed by Moonlight. If not specified, the PC's hostname is
                            used
=======
<div id="app" class="container">
    <h1 class="my-4">Configuration</h1>
    <div class="form" v-if="config">
        <!--Header-->
        <ul class="nav nav-tabs">
            <li class="nav-item" v-for="tab in tabs" :key="tab.id">
                <a class="nav-link" :class="{'active': tab.id === currentTab}" href="#"
                    @click="currentTab = tab.id">{{tab.name}}</a>
            </li>
        </ul>
        <!--General Tab-->
        <div v-if="currentTab === 'general'" class="config-page">
            <!--Sunshine Name-->
            <div class="mb-3">
                <label for="sunshine_name" class="form-label">Sunshine Name</label>
                <input type="text" class="form-control" id="sunshine_name" placeholder="Sunshine"
                    v-model="config.sunshine_name">
                <div class="form-text">The name displayed by Moonlight. If not specified, the PC's hostname is used
                </div>
            </div>
            <!--Log Level-->
            <div class="mb-3">
                <label for="min_log_level" class="form-label">Log Level</label>
                <select id="min_log_level" class="form-select" v-model="config.min_log_level">
                    <option :value="0">Verbose</option>
                    <option :value="1">Debug</option>
                    <option :value="2">Info</option>
                    <option :value="3">Warning</option>
                    <option :value="4">Error</option>
                    <option :value="5">Fatal</option>
                    <option :value="6">None</option>
                </select>
                <div class="form-text">The minimum log level printed to standard out</div>
            </div>
            <!--Origin Web UI Allowed-->
            <div class="mb-3">
                <label for="origin_web_ui_allowed" class="form-label">Origin Web UI Allowed</label>
                <select id="origin_web_ui_allowed" class="form-select" v-model="config.origin_web_ui_allowed">
                    <option value="pc">Only localhost may access Web UI</option>
                    <option value="lan">Only those in LAN may access Web UI</option>
                    <option value="wan">Anyone may access Web UI</option>
                </select>
                <div class="form-text">The origin of the remote endpoint address that is not denied access to Web UI
                </div>
            </div>
            <!--UPnP-->
            <div class="mb-3">
                <label for="upnp" class="form-label">UPnP</label>
                <select id="upnp" class="form-select" v-model="config.upnp">
                    <option value="disabled">Disabled</option>
                    <option value="enabled">Enabled</option>
                </select>
                <div class="form-text">Automatically configure port forwarding</div>
            </div>
            <!--Ping Timeout-->
            <div class="mb-3">
                <label for="ping_timeout" class="form-label">Ping Timeout</label>
                <input type="text" class="form-control" id="ping_timeout" placeholder="10000"
                    v-model="config.ping_timeout">
                <div class="form-text">How long to wait in milliseconds for data from moonlight before shutting down the
                    stream</div>
            </div>
            <!--Advertised FPS and Resolutions-->
            <div class="mb-3">
                <label for="ping_timeout" class="form-label">Advertised Resolutions and FPS</label>
                <div class="resolutions-container">
                    <label>Resolutions</label>
                    <div class="resolutions d-flex flex-wrap">
                        <div class="p-2 ms-item m-2 d-flex justify-content-between" v-for="(r,i) in resolutions"
                            :key="r">
                            <span class="px-2">{{r}}</span>
                            <span style="cursor: pointer;" @click="resolutions.splice(i,1)">&times;</span>
>>>>>>> 620c629b
                        </div>
                    </div>
                    <!--Log Level-->
                    <div class="mb-3">
                        <label for="min_log_level" class="form-label">Log Level</label>
                        <select id="min_log_level" class="form-select" v-model="config.min_log_level">
                            <option :value="0">Verbose</option>
                            <option :value="1">Debug</option>
                            <option :value="2">Info</option>
                            <option :value="3">Warning</option>
                            <option :value="4">Error</option>
                            <option :value="5">Fatal</option>
                            <option :value="6">None</option>
                        </select>
                        <div class="form-text">The minimum log level printed to standard out</div>
                    </div>
                    <!--Origin Web UI Allowed-->
                    <div class="mb-3">
                        <label for="origin_web_ui_allowed" class="form-label">Origin Web UI Allowed</label>
                        <select id="origin_web_ui_allowed" class="form-select" v-model="config.origin_web_ui_allowed">
                            <option value="pc">Only localhost may access Web UI</option>
                            <option value="lan">Only those in LAN may access Web UI</option>
                            <option value="wan">Anyone may access Web UI</option>
                        </select>
                        <div class="form-text">The origin of the remote endpoint address that is not denied access to
                            Web UI
                        </div>
                    </div>
                    <!--UPnP-->
                    <div class="mb-3">
                        <label for="upnp" class="form-label">UPnP</label>
                        <select id="upnp" class="form-select" v-model="config.upnp">
                            <option value="disabled">Disabled</option>
                            <option value="enabled">Enabled</option>
                        </select>
                        <div class="form-text">Automatically configure port forwarding</div>
                    </div>
                    <!--Ping Timeout-->
                    <div class="mb-3">
                        <label for="ping_timeout" class="form-label">Ping Timeout</label>
                        <input type="text" class="form-control" id="ping_timeout" placeholder="2000"
                            v-model="config.ping_timeout">
                        <div class="form-text">How long to wait in milliseconds for data from moonlight before shutting
                            down the
                            stream</div>
                    </div>
                    <!--Advertised FPS and Resolutions-->
                    <div class="mb-3">
                        <label for="ping_timeout" class="form-label">Advertised Resolutions and FPS</label>
                        <div class="resolutions-container">
                            <label>Resolutions</label>
                            <div class="resolutions d-flex flex-wrap">
                                <div class="p-2 ms-item m-2 d-flex justify-content-between" v-for="(r,i) in resolutions"
                                    :key="r">
                                    <span class="px-2">{{r}}</span>
                                    <span style="cursor: pointer;" @click="resolutions.splice(i,1)">&times;</span>
                                </div>
                                <form @submit.prevent="resolutions.push(resIn);resIn = '';"
                                    class="d-flex align-items-center">
                                    <input type="text" v-model="resIn" required pattern="[0-9]+x[0-9]+"
                                        style="border-top-right-radius: 0;border-bottom-right-radius: 0;"
                                        class="form-control">
                                    <button style="border-top-left-radius: 0;border-bottom-left-radius: 0;"
                                        class="btn btn-success">+</button>
                                </form>
                            </div>
                        </div>
                        <div class="fps-container">
                            <label>FPS</label>
                            <div class="fps d-flex flex-wrap">
                                <div class="p-2 ms-item m-2 d-flex justify-content-between" v-for="(f,i) in fps"
                                    :key="f">
                                    <span class="px-2">{{f}}</span>
                                    <span style="cursor: pointer;" @click="fps.splice(i,1)">&times;</span>
                                </div>
                                <form @submit.prevent="fps.push(fpsIn);fpsIn = '';" class="d-flex align-items-center">
                                    <input type="text" v-model="fpsIn" required pattern="[0-9]+"
                                        style="width: 6ch;border-top-right-radius: 0;border-bottom-right-radius: 0;"
                                        class="form-control">
                                    <button style="border-top-left-radius: 0;border-bottom-left-radius: 0;"
                                        class="btn btn-success">+</button>
                                </form>
                            </div>
                        </div>
                        <div class="form-text">
                            The display modes advertised by Sunshine<br>
                            Some versions of Moonlight, such as Moonlight-nx (Switch),
                            rely on this list to ensure that the requested resolutions and fps
                            are supported.
                        </div>
                    </div>
                </div>
                <!--Files Tab-->
                <div v-if="currentTab === 'files'" class="config-page">
                    <!--Private Key-->
                    <div class="mb-3">
                        <label for="pkey" class="form-label">Private Key</label>
                        <input type="text" class="form-control" id="pkey" placeholder="/dir/pkey.pem"
                            v-model="config.pkey">
                        <div class="form-text">The private key must be 2048 bits</div>
                    </div>
                    <!--Cert-->
                    <div class="mb-3">
                        <label for="cert" class="form-label">Cert</label>
                        <input type="text" class="form-control" id="cert" placeholder="/dir/cert.pem"
                            v-model="config.cert">
                        <div class="form-text">The certificate must be signed with a 2048 bit key</div>
                    </div>

                    <!--State File-->
                    <div class="mb-3">
                        <label for="file_state" class="form-label">State File</label>
                        <input type="text" class="form-control" id="file_state" placeholder="sunshine_state.json"
                            v-model="config.file_state">
                        <div class="form-text">The file where current state of Sunshine is stored</div>
                    </div>
                    <!--Apps File-->
                    <div class="mb-3">
                        <label for="file_apps" class="form-label">Apps File</label>
                        <input type="text" class="form-control" id="file_apps" placeholder="apps.json"
                            v-model="config.file_apps">
                        <div class="form-text">The file where current apps of Sunshine are stored</div>
                    </div>
                </div>
                <div v-if="currentTab === 'input'" class="config-page">
                    <!--Back Button Timeout-->
                    <div class="mb-3">
                        <label for="back_button_timeout" class="form-label">Back Button Timeout</label>
                        <input type="text" class="form-control" id="back_button_timeout" placeholder="2000"
                            v-model="config.back_button_timeout">
                        <div class="form-text">
                            The back/select button on the controller.<br>
                            On the Shield, the home and powerbutton are not passed to Moonlight.<br>
                            If, after the timeout, the back button is still pressed down, Home/Guide button press is
                            emulated.<br>
                            If back_button_timeout &lt; 0, then the Home/Guide button will not be emulated<br>
                        </div>
                    </div>
                    <!-- Key Repeat Delay-->
                    <div class="mb-3" v-if="platform === 'windows'">
                        <label for="key_repeat_delay" class="form-label">Key Repeat Delay</label>
                        <input type="text" class="form-control" id="key_repeat_delay" placeholder="500"
                            v-model="config.key_repeat_delay">
                        <div class="form-text">
                            Control how fast keys will repeat themselves<br>
                            The initial delay in milliseconds before repeating keys
                        </div>
                    </div>
                    <!-- Key Repeat Frequency-->
                    <div class="mb-3" v-if="platform === 'windows'">
                        <label for="key_repeat_frequency" class="form-label">Key Repeat Frequency</label>
                        <input type="text" class="form-control" id="key_repeat_frequency" placeholder="24.9"
                            v-model="config.key_repeat_frequency">
                        <div class="form-text">
                            How often keys repeat every second<br>
                            This configurable option supports decimals
                        </div>
                    </div>
                </div>
                <!--Files Tab-->
                <div v-if="currentTab === 'av'" class="config-page">
                    <!--Audio Sink-->
                    <div class="mb-3" v-if="platform === 'windows'">
                        <label for="audio_sink" class="form-label">Audio Sink</label>
                        <input type="text" class="form-control" id="audio_sink"
                            placeholder="{0.0.0.00000000}.{FD47D9CC-4218-4135-9CE2-0C195C87405B}"
                            v-model="config.audio_sink">
                        <div class="form-text">
                            The name of the audio sink used for Audio Loopback<br>
                            You can find the name of the audio sink using the following command:<br>
                            <pre>tools\audio-info.exe</pre>
                        </div>
                    </div>
                    <div class="mb-3" v-if="platform === 'linux'">
                        <label for="audio_sink" class="form-label">Audio Sink</label>
                        <input type="text" class="form-control" id="audio_sink"
                            placeholder="alsa_output.pci-0000_09_00.3.analog-stereo" v-model="config.audio_sink">
                        <div class="form-text">
                            The name of the audio sink used for Audio Loopback<br>
                            If you do not specify this variable, pulseaudio will select the default monitor device.<br>
                            <br>
                            You can find the name of the audio sink using either command:<br>
                            <pre>pacmd list-sinks | grep "name:"</pre>
                            <pre>pactl info | grep Source</pre><br>
                        </div>
                    </div>
                    <!--Virtual Sink-->
                    <div class="mb-3" v-if="platform === 'windows'">
                        <label for="virtual_sink" class="form-label">Virtual Sink</label>
                        <input type="text" class="form-control" id="virtual_sink"
                            placeholder="{0.0.0.00000000}.{8edba70c-1125-467c-b89c-15da389bc1d4}"
                            v-model="config.virtual_sink">
                        <div class="form-text">
                            The virtual sink, is the audio device that's virtual (Like Steam Streaming Speakers), it
                            allows
                            Sunshine
                            to stream audio, while muting the speakers.
                        </div>
                    </div>
                    <!--Adapter Name -->
                    <div class="mb-3" v-if="platform === 'windows'">
                        <label for="adapter_name" class="form-label">Adapter Name</label>
                        <input type="text" class="form-control" id="adapter_name" placeholder="Radeon RX 580 Series"
                            v-model="config.adapter_name">
                        <div class="form-text" v-if="platform === 'windows'">
                            You can select the video card you want to stream:<br>
                            The appropriate values can be found using the following command:<br>
                            <pre>tools\dxgi-info.exe</pre>
                        </div>
                    </div>
                    <!--Output Name -->
                    <div class="mb-3" class="config-page" v-if="platform === 'windows'">
                        <label for="output_name" class="form-label">Output Name</label>
                        <input type="text" class="form-control" id="output_name" placeholder="\\.\DISPLAY1"
                            v-model="config.output_name">
                        <div class="form-text">
                            You can select the video card you want to stream:<br>
                            The appropriate values can be found using the following command:<br>
                            tools\dxgi-info.exe<br><br>
                        </div>
                    </div>
                    <div class="mb-3" class="config-page" v-if="platform === 'linux'">
                        <label for="output_name" class="form-label">Monitor number</label>
                        <input type="text" class="form-control" id="output_name" placeholder="0"
                            v-model="config.output_name">
                        <div class="form-text">
                            xrandr --listmonitors<br>
                            Example output:
                            <pre>   0: +HDMI-1 1920/518x1200/324+0+0 HDMI-1</pre>
                        </div>
                    </div>
                </div>
                <div v-if="currentTab === 'advanced'" class="config-page">
                    <!--Port familly-->
                    <div class="mb-3">
                        <label for="port" class="form-label">Port</label>
                        <input type="number" min="0" max="65529" class="form-control" id="port" placeholder="47989"
                            v-model="config.port">
                        <div class="form-text">
                            Set the familly of ports used by Sunshine
                        </div>
                    </div>
                    <!--Constant Rate Factor-->
                    <div class="mb-3">
                        <label for="crf" class="form-label">Constant Rate Factor</label>
                        <input type="number" min="0" max="52" class="form-control" id="crf" placeholder="0"
                            v-model="config.crf">
                        <div class="form-text">
                            Constant Rate Factor. Between 1 and 52. It allows QP to go up during motion and down with
                            still
                            image,
                            resulting in constant perceived quality<br>
                            Higher value means more compression, but less quality<br>
                            If crf == 0, then use QP directly instead
                        </div>
                    </div>
                    <!-- Quantization Parameter -->
                    <div class="mb-3">
                        <label for="qp" class="form-label">Quantitization Parameter</label>
                        <input type="number" class="form-control" id="qp" placeholder="28" v-model="config.qp">
                        <div class="form-text">
                            Quantitization Parameter<br>
                            Higher value means more compression, but less quality<br>
                            If crf != 0, then this parameter is ignored
                        </div>
                    </div>
                    <!-- Min Threads -->
                    <div class="mb-3">
                        <label for="min_threads" class="form-label">Minimum number of threads used by ffmpeg to encode
                            the
                            video.</label>
                        <input type="number" min="1" class="form-control" id="min_threads" placeholder="1"
                            v-model="config.min_threads">
                        <div class="form-text">
                            Minimum number of threads used by ffmpeg to encode the video.<br>
                            Increasing the value slightly reduces encoding efficiency, but the tradeoff is usually<br>
                            worth it to gain the use of more CPU cores for encoding. The ideal value is the lowest<br>
                            value that can reliably encode at your desired streaming settings on your hardware.
                        </div>
                    </div>
                    <!--HEVC Suppport -->
                    <div class="mb-3">
                        <label for="hevc_mode" class="form-label">HEVC Support</label>
                        <select id="hevc_mode" class="form-select" v-model="config.hevc_mode">
                            <option value="0">Sunshine will specify support for HEVC based on encoder</option>
                            <option value="1">Sunshine will not advertise support for HEVC</option>
                            <option value="2">Sunshine will advertise support for HEVC Main profile</option>
                            <option value="3">Sunshine will advertise support for HEVC Main and Main10 (HDR) profiles
                            </option>
                        </select>
                        <div class="form-text">
                            Allows the client to request HEVC Main or HEVC Main10 video streams.<br>
                            HEVC is more CPU-intensive to encode, so enabling this may reduce performance when using
                            software
                            encoding.
                        </div>
                    </div>
                    <!--Encoder -->
                    <div class="mb-3">
                        <label for="encoder" class="form-label">Force a Specific Encoder</label>
                        <select id="encoder" class="form-select" v-model="config.encoder">
                            <option :value="''">Autodetect</option>
                            <option value="nvenc">nVidia NVENC</option>
                            <option value="amdvce">AMD AMF/VCE</option>
                            <option value="vaapi">VA-API</option>
                            <option value="software">Software</option>
                        </select>
                        <div class="form-text">
                            Force a specific encoder, otherwise Sunshine will use the first encoder that is available
                        </div>
                    </div>
                    <!--FEC Percentage-->
                    <div class="mb-3">
                        <label for="fec_percentage" class="form-label">FEC Percentage</label>
                        <input type="text" class="form-control" id="fec_percentage" placeholder="10"
                            v-model="config.fec_percentage">
                        <div class="form-text">
                            How much error correcting packets must be send for every video.<br>
                            This is just some random number, don't know the optimal value.<br>
                            The higher fec_percentage, the lower space for the actual data to send per frame there is
                        </div>
                    </div>
                    <!--Channels-->
                    <div class="mb-3">
                        <label for="channels" class="form-label">Channels</label>
                        <input type="text" class="form-control" id="channels" placeholder="1" v-model="config.channels">
                        <div class="form-text">
                            When multicasting, it could be useful to have different configurations for each connected
                            Client.
                            For example:
                            <ul>
                                <li>Clients connected through WAN and LAN have different bitrate contstraints.</li>
                                <li>Decoders may require different settings for color</li>
                            </ul>
                            Unlike simply broadcasting to multiple Client, this will generate distinct video
                            streams.<br>
                            Note, CPU usage increases for each distinct video stream generated
                        </div>
                    </div>
                    <!--Credentials File-->
                    <div class="mb-3">
                        <label for="credentials_file" class="form-label">Web Manager Credentials File</label>
                        <input type="text" class="form-control" id="credentials_file" placeholder="sunshine_state.json"
                            v-model="config.credentials_file">
                        <div class="form-text">
                            Store Username/Password seperately from Sunshine's state file.
                        </div>
                    </div>
                    <!--Origin PIN Allowed-->
                    <div class="mb-3">
                        <label for="origin_pin_allowed" class="form-label">Origin PIN Allowed</label>
                        <select id="origin_pin_allowed" class="form-select" v-model="config.origin_pin_allowed">
                            <option value="pc">Only localhost may access /pin</option>
                            <option value="lan">Only those in LAN may access /pin</option>
                            <option value="wan">Anyone may access /pin</option>
                        </select>
                        <div class="form-text">The origin of the remote endpoint address that is not denied for HTTP
                            method /pin
                        </div>
                    </div>
                    <!--External IP-->
                    <div class="mb-3">
                        <label for="external_ip" class="form-label">External IP</label>
                        <input type="text" class="form-control" id="external_ip" placeholder="123.456.789.12"
                            v-model="config.external_ip">
                        <div class="form-text">If no external IP address is given, Sunshine will automatically detect
                            external
                            IP</div>
                    </div>
                </div>
                <!--Software Settings-->
                <div v-if="currentTab === 'sw'" class="config-page">
                    <div class="mb-3">
                        <label for="sw_preset" class="form-label">SW Presets</label>
                        <input class="form-control" id="sw_preset" placeholder="superfast" v-model="config.sw_preset">
                    </div>
                    <div class="mb-3">
                        <label for="sw_tune" class="form-label">SW Tune</label>
                        <input class="form-control" id="sw_tune" placeholder="zerolatency" v-model="config.sw_tune">
                    </div>
                </div>
<<<<<<< HEAD
                <!--Nvidia Encoder Settings-->
                <div v-if="currentTab === 'nv'" class="config-page">
                    <!--NVENC SETTINGS-->
                    <div class="mb-3">
                        <label for="nv_preset" class="form-label">NVEnc Preset</label>
                        <select id="nv_preset" class="form-select" v-model="config.nv_preset">
                            <option value="default">Default</option>
                            <option value="hp">High Performance</option>
                            <option value="hq">High Quality</option>
                            <option value="slow">Slow - hq 2 passes</option>
                            <option value="medium">medium -- hq 1 pass</option>
                            <option value="fast">fast -- hp 1 pass</option>
                            <option value="bd">bd</option>
                            <option value="ll">ll -- low latency</option>
                            <option value="llhq">llhq</option>
                            <option value="llhp">llhp</option>
                            <option value="lossless">lossless</option>
                            <option value="losslesshp">losslesshp</option>
                        </select>
                    </div>
                    <div class="mb-3">
                        <label for="nv_rc" class="form-label">NVEnc Rate Control</label>
                        <select id="nv_rc" class="form-select" v-model="config.nv_rc">
                            <option value="auto">auto -- let ffmpeg decide rate control</option>
                            <option value="constqp">constqp -- constant QP mode</option>
                            <option value="vbr">vbr -- variable bitrate</option>
                            <option value="cbr">cbr -- constant bitrate</option>
                            <option value="cbr_hq">cbr_hq -- cbr high quality</option>
                            <option value="cbr_ld_hq">cbr_ld_hq -- cbr low delay high quality</option>
                            <option value="vbr_hq">vbr_hq -- vbr high quality</option>
                        </select>
                    </div>
                    <div class="mb-3">
                        <label for="nv_coder" class="form-label">NVEnc Coder</label>
                        <select id="nv_coder" class="form-select" v-model="config.nv_coder">
                            <option value="auto">auto</option>
                            <option value="cabac">cabac</option>
                            <option value="cavlc">cavlc</option>
                        </select>
                    </div>
=======
            </div>
            <!--FEC Percentage-->
            <div class="mb-3">
                <label for="fec_percentage" class="form-label">FEC Percentage</label>
                <input type="text" class="form-control" id="fec_percentage" placeholder="20"
                    v-model="config.fec_percentage">
                <div class="form-text">
                    Percentage of error correcting packets per data packet in each video frame.<br>
                    Higher values can correct for more network packet loss, but at the cost of increasing bandwidth usage.<br>
                    The default value of 20 is what GeForce Experience uses.
>>>>>>> 620c629b
                </div>
                <!--AMD Encoder Settings-->
                <div v-if="currentTab === 'amd'" class="config-page">
                    <!--Presets-->
                    <div class="mb-3">
                        <label for="amd_quality" class="form-label">AMD AMF Quality</label>
                        <select id="amd_quality" class="form-select" v-model="config.amd_quality">
                            <option value="default">Default</option>
                            <option value="speed">Speed</option>
                            <option value="balanced">Balanced</option>
                        </select>
                    </div>
                    <div class="mb-3">
                        <label for="amd_rc" class="form-label">AMD AMF Rate Control</label>
                        <select id="amd_rc" class="form-select" v-model="config.amd_rc">
                            <option value="auto">auto -- let ffmpeg decide rate control</option>
                            <option value="constqp">constqp -- constant QP mode</option>
                            <option value="vbr_latency">vbr_latency -- Latency Constrained Variable Bitrate</option>
                            <option value="vbr_peak">vbr_peak -- Peak Contrained Variable Bitrate</option>
                            <option value="cbr">cbr -- constant bitrate</option>
                        </select>
                    </div>
                    <div class="mb-3">
                        <label for="amd_coder" class="form-label">AMD AMF Rate Control</label>
                        <select id="amd_coder" class="form-select" v-model="config.amd_coder">
                            <option value="auto">auto</option>
                            <option value="cabac">cabac</option>
                            <option value="cavlc">cavlc</option>
                        </select>
                    </div>
                </div>
                <div v-if="currentTab === 'va-api'" class="config-page">
                    <input class="form-control" id="adapter_name" placeholder="/dev/dri/renderD128"
                        v-model="config.adapter_name">
                </div>
            </div>
            <div class="d-flex justify-content-center mb-3" v-else>
                <div class="spinner-border" role="status">
                    <span class="visually-hidden">Loading...</span>
                </div>
            </div>
            <div class="alert alert-success mb-3" v-if="success"><b>Success!</b> Restart Sunshine to apply changes</div>
            <button class="btn w-100 btn-primary" @click="save" v-bind:disabled="isLoading">Save configuration</button>
        </div>
    </div>
</main>

<script>
    new Vue({
        el: '#app',
        data() {
            return {
                platform: '',
                success: false,
                isLoading: false,
                config: null,
                fps: [],
                resolutions: [],
                currentTab: 'general',
                resIn: '',
                fpsIn: '',
                tabs: [{
                    id: 'general',
                    name: "General"
                },
                {
                    id: 'files',
                    name: "Files"
                },
                {
                    id: 'input',
                    name: "Input"
                },
                {
                    id: 'av',
                    name: "Audio/Video"
                },
                {
                    id: 'advanced',
                    name: "Advanced"
                },
                {
                    id: "sw",
                    name: "Software Encoder"
                },
                {
                    id: "nv",
                    name: "NVENC Encoder"
                },
                {
                    id: "amd",
                    name: "AMF Encoder"
                },
                {
                    id: "va-api",
                    name: "VA-API encoder"
                }
                ]
            }
        },
        created() {
            this.isLoading = true;
            fetch("/api/config").then(r => r.json()).then((r) => {
                this.config = r;
                this.platform = this.config.platform;

                var app = document.getElementById("app");
                if (this.platform == "windows") {
                    this.tabs = this.tabs.filter(el => {
                        return el.id !== "va-api";
                    });
                }
                if (this.platform == "linux") {
                    this.tabs = this.tabs.filter(el => {
                        return el.id !== "amd";
                    });
                }

                delete this.config.status;
                delete this.config.platform;
                //Populate default values if not present in config
                this.config.upnp = this.config.upnp || 'disabled';
                this.config.min_log_level = this.config.min_log_level || 2;
                this.config.origin_pin_allowed = this.config.origin_pin_allowed || "pc";
                this.config.origin_web_ui_allowed = this.config.origin_web_manager_allowed || "lan";
                this.config.hevc_mode = this.config.hevc_mode || 0;
                this.config.encoder = this.config.encoder || '';
                this.config.nv_preset = this.config.nv_preset || 'default';
                this.config.nv_rc = this.config.nv_rc || 'auto';
                this.config.nv_coder = this.config.nv_coder || 'auto';
                this.config.amd_quality = this.config.amd_quality || 'default';
                this.config.amd_rc = this.config.amd_rc || 'auto';
                this.config.fps = this.config.fps || '[10, 30, 60, 90, 120]';
                this.config.resolutions = this.config.resolutions || '[352x240,480x360,858x480,1280x720,1920x1080,2560x1080,3440x1440,1920x1200,3860x2160,3840x1600]';
                this.fps = JSON.parse(this.config.fps);
                //Resolutions should be fixed because are not valid JSON
                let res = this.config.resolutions.substring(1, this.config.resolutions.length - 1);
                let resolutions = [];
                res.split(",").forEach(r => resolutions.push(r.trim()));
                this.resolutions = resolutions;
                this.isLoading = false;
            })
        },
        methods: {
            save() {
                this.success = false;
                this.isLoading = true;
                let nl = this.config === 'windows' ? "\r\n" : "\n";
                this.config.resolutions = "[" + nl + "    " + this.resolutions.join("," + nl + "    ") + nl + "]";
                this.config.fps = JSON.stringify(this.fps);
                fetch("/api/config", {
                    method: "POST",
                    body: JSON.stringify(this.config)
                }).then((r) => {
                    if (r.status == 200) { this.success = true; this.isLoading = false; };
                });
            }
        }
    })
</script>

<style>
    .config-page {
        padding: 1em;
        border: 1px solid #dee2e6;
        border-top: none;
    }

    .ms-item {
        background-color: #CCC;
        font-size: 12px;
        font-weight: bold;
    }
</style><|MERGE_RESOLUTION|>--- conflicted
+++ resolved
@@ -1,4 +1,3 @@
-<<<<<<< HEAD
 <main role="main" id="app">
     <div class="container-parent bg-light">
         <div class="container py-3">
@@ -24,80 +23,6 @@
                             v-model="config.sunshine_name">
                         <div class="form-text">The name displayed by Moonlight. If not specified, the PC's hostname is
                             used
-=======
-<div id="app" class="container">
-    <h1 class="my-4">Configuration</h1>
-    <div class="form" v-if="config">
-        <!--Header-->
-        <ul class="nav nav-tabs">
-            <li class="nav-item" v-for="tab in tabs" :key="tab.id">
-                <a class="nav-link" :class="{'active': tab.id === currentTab}" href="#"
-                    @click="currentTab = tab.id">{{tab.name}}</a>
-            </li>
-        </ul>
-        <!--General Tab-->
-        <div v-if="currentTab === 'general'" class="config-page">
-            <!--Sunshine Name-->
-            <div class="mb-3">
-                <label for="sunshine_name" class="form-label">Sunshine Name</label>
-                <input type="text" class="form-control" id="sunshine_name" placeholder="Sunshine"
-                    v-model="config.sunshine_name">
-                <div class="form-text">The name displayed by Moonlight. If not specified, the PC's hostname is used
-                </div>
-            </div>
-            <!--Log Level-->
-            <div class="mb-3">
-                <label for="min_log_level" class="form-label">Log Level</label>
-                <select id="min_log_level" class="form-select" v-model="config.min_log_level">
-                    <option :value="0">Verbose</option>
-                    <option :value="1">Debug</option>
-                    <option :value="2">Info</option>
-                    <option :value="3">Warning</option>
-                    <option :value="4">Error</option>
-                    <option :value="5">Fatal</option>
-                    <option :value="6">None</option>
-                </select>
-                <div class="form-text">The minimum log level printed to standard out</div>
-            </div>
-            <!--Origin Web UI Allowed-->
-            <div class="mb-3">
-                <label for="origin_web_ui_allowed" class="form-label">Origin Web UI Allowed</label>
-                <select id="origin_web_ui_allowed" class="form-select" v-model="config.origin_web_ui_allowed">
-                    <option value="pc">Only localhost may access Web UI</option>
-                    <option value="lan">Only those in LAN may access Web UI</option>
-                    <option value="wan">Anyone may access Web UI</option>
-                </select>
-                <div class="form-text">The origin of the remote endpoint address that is not denied access to Web UI
-                </div>
-            </div>
-            <!--UPnP-->
-            <div class="mb-3">
-                <label for="upnp" class="form-label">UPnP</label>
-                <select id="upnp" class="form-select" v-model="config.upnp">
-                    <option value="disabled">Disabled</option>
-                    <option value="enabled">Enabled</option>
-                </select>
-                <div class="form-text">Automatically configure port forwarding</div>
-            </div>
-            <!--Ping Timeout-->
-            <div class="mb-3">
-                <label for="ping_timeout" class="form-label">Ping Timeout</label>
-                <input type="text" class="form-control" id="ping_timeout" placeholder="10000"
-                    v-model="config.ping_timeout">
-                <div class="form-text">How long to wait in milliseconds for data from moonlight before shutting down the
-                    stream</div>
-            </div>
-            <!--Advertised FPS and Resolutions-->
-            <div class="mb-3">
-                <label for="ping_timeout" class="form-label">Advertised Resolutions and FPS</label>
-                <div class="resolutions-container">
-                    <label>Resolutions</label>
-                    <div class="resolutions d-flex flex-wrap">
-                        <div class="p-2 ms-item m-2 d-flex justify-content-between" v-for="(r,i) in resolutions"
-                            :key="r">
-                            <span class="px-2">{{r}}</span>
-                            <span style="cursor: pointer;" @click="resolutions.splice(i,1)">&times;</span>
->>>>>>> 620c629b
                         </div>
                     </div>
                     <!--Log Level-->
@@ -138,7 +63,7 @@
                     <!--Ping Timeout-->
                     <div class="mb-3">
                         <label for="ping_timeout" class="form-label">Ping Timeout</label>
-                        <input type="text" class="form-control" id="ping_timeout" placeholder="2000"
+                        <input type="text" class="form-control" id="ping_timeout" placeholder="10000"
                             v-model="config.ping_timeout">
                         <div class="form-text">How long to wait in milliseconds for data from moonlight before shutting
                             down the
@@ -412,12 +337,13 @@
                     <!--FEC Percentage-->
                     <div class="mb-3">
                         <label for="fec_percentage" class="form-label">FEC Percentage</label>
-                        <input type="text" class="form-control" id="fec_percentage" placeholder="10"
+                        <input type="text" class="form-control" id="fec_percentage" placeholder="20"
                             v-model="config.fec_percentage">
                         <div class="form-text">
-                            How much error correcting packets must be send for every video.<br>
-                            This is just some random number, don't know the optimal value.<br>
-                            The higher fec_percentage, the lower space for the actual data to send per frame there is
+                            Percentage of error correcting packets per data packet in each video frame.<br>
+                            Higher values can correct for more network packet loss, but at the cost of increasing
+                            bandwidth usage.<br>
+                            The default value of 20 is what GeForce Experience uses.
                         </div>
                     </div>
                     <!--Channels-->
@@ -479,7 +405,6 @@
                         <input class="form-control" id="sw_tune" placeholder="zerolatency" v-model="config.sw_tune">
                     </div>
                 </div>
-<<<<<<< HEAD
                 <!--Nvidia Encoder Settings-->
                 <div v-if="currentTab === 'nv'" class="config-page">
                     <!--NVENC SETTINGS-->
@@ -520,18 +445,6 @@
                             <option value="cavlc">cavlc</option>
                         </select>
                     </div>
-=======
-            </div>
-            <!--FEC Percentage-->
-            <div class="mb-3">
-                <label for="fec_percentage" class="form-label">FEC Percentage</label>
-                <input type="text" class="form-control" id="fec_percentage" placeholder="20"
-                    v-model="config.fec_percentage">
-                <div class="form-text">
-                    Percentage of error correcting packets per data packet in each video frame.<br>
-                    Higher values can correct for more network packet loss, but at the cost of increasing bandwidth usage.<br>
-                    The default value of 20 is what GeForce Experience uses.
->>>>>>> 620c629b
                 </div>
                 <!--AMD Encoder Settings-->
                 <div v-if="currentTab === 'amd'" class="config-page">
